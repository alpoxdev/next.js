import {
  webpack,
  ModuleFilenameHelpers,
  sources,
} from 'next/dist/compiled/webpack/webpack'
<<<<<<< HEAD
import pLimit from '@next/vendored/p-limit'
import { Worker } from 'next/dist/compiled/jest-worker'
=======
import pLimit from 'next/dist/compiled/p-limit'
>>>>>>> 168d1257
import { spans } from '../../profiling-plugin'

function getEcmaVersion(environment: any) {
  // ES 6th
  if (
    environment.arrowFunction ||
    environment.const ||
    environment.destructuring ||
    environment.forOf ||
    environment.module
  ) {
    return 2015
  }

  // ES 11th
  if (environment.bigIntLiteral || environment.dynamicImport) {
    return 2020
  }

  return 5
}

function buildError(error: any, file: string) {
  if (error.line) {
    return new Error(
      `${file} from Terser\n${error.message} [${file}:${error.line},${
        error.col
      }]${
        error.stack ? `\n${error.stack.split('\n').slice(1).join('\n')}` : ''
      }`
    )
  }

  if (error.stack) {
    return new Error(`${file} from Terser\n${error.message}\n${error.stack}`)
  }

  return new Error(`${file} from Terser\n${error.message}`)
}

const debugMinify = process.env.NEXT_DEBUG_MINIFY

export class TerserPlugin {
  options: {
    terserOptions: any
  }
  constructor(
    options: {
      terserOptions?: any
    } = {}
  ) {
    const { terserOptions = {} } = options

    this.options = {
      terserOptions,
    }
  }

  async optimize(
    compiler: any,
    compilation: any,
    assets: any,
    cache: any,
    { SourceMapSource, RawSource }: any
  ) {
    const compilationSpan = spans.get(compilation)! || spans.get(compiler)
    const terserSpan = compilationSpan.traceChild(
      'terser-webpack-plugin-optimize'
    )
    terserSpan.setAttribute('compilationName', compilation.name)

    return terserSpan.traceAsyncFn(async () => {
      const assetsList = Object.keys(assets)

      const assetsForMinify = await Promise.all(
        assetsList
          .filter((name) => {
            if (
              !ModuleFilenameHelpers.matchObject.bind(
                // eslint-disable-next-line no-undefined
                undefined,
                { test: /\.[cm]?js(\?.*)?$/i }
              )(name)
            ) {
              return false
            }

            const res = compilation.getAsset(name)
            if (!res) {
              console.log(name)
              return false
            }

            const { info } = res

            // Skip double minimize assets from child compilation
            if (info.minimized) {
              return false
            }

            return true
          })
          .map(async (name) => {
            const { info, source } = compilation.getAsset(name)

            const eTag = cache.getLazyHashedEtag(source)
            const output = await cache.getPromise(name, eTag)

            if (debugMinify && debugMinify === '1') {
              console.log(
                JSON.stringify({
                  name,
                  source: source.source().toString(),
                }),
                {
                  breakLength: Infinity,
                  maxStringLength: Infinity,
                }
              )
            }
            return { name, info, inputSource: source, output, eTag }
          })
      )

      let initializedWorker: any

      // eslint-disable-next-line consistent-return
      const getWorker = () => {
        return {
          minify: async (options: any) => {
            const result = await require('../../../../swc').minify(
              options.input,
              {
                ...(options.inputSourceMap
                  ? {
                      sourceMap: {
                        content: JSON.stringify(options.inputSourceMap),
                      },
                    }
                  : {}),
                compress: true,
                mangle: true,
              }
            )

            return result
          },
        }
      }

      // The limit in the SWC minifier  will be handled by Node.js
      const limit = pLimit(Infinity)
      const scheduledTasks = []

      for (const asset of assetsForMinify) {
        scheduledTasks.push(
          limit(async () => {
            const { name, inputSource, info, eTag } = asset
            let { output } = asset

            const minifySpan = terserSpan.traceChild('minify-js')
            minifySpan.setAttribute('name', name)
            minifySpan.setAttribute(
              'cache',
              typeof output === 'undefined' ? 'MISS' : 'HIT'
            )

            return minifySpan.traceAsyncFn(async () => {
              if (!output) {
                const { source: sourceFromInputSource, map: inputSourceMap } =
                  inputSource.sourceAndMap()

                const input = Buffer.isBuffer(sourceFromInputSource)
                  ? sourceFromInputSource.toString()
                  : sourceFromInputSource

                const options = {
                  name,
                  input,
                  inputSourceMap,
                  terserOptions: { ...this.options.terserOptions },
                }

                if (typeof options.terserOptions.module === 'undefined') {
                  if (typeof info.javascriptModule !== 'undefined') {
                    options.terserOptions.module = info.javascriptModule
                  } else if (/\.mjs(\?.*)?$/i.test(name)) {
                    options.terserOptions.module = true
                  } else if (/\.cjs(\?.*)?$/i.test(name)) {
                    options.terserOptions.module = false
                  }
                }

                try {
                  output = await getWorker().minify(options)
                } catch (error) {
                  compilation.errors.push(buildError(error, name))

                  return
                }

                if (output.map) {
                  output.source = new SourceMapSource(
                    output.code,
                    name,
                    output.map,
                    input,
                    inputSourceMap,
                    true
                  )
                } else {
                  output.source = new RawSource(output.code)
                }

                await cache.storePromise(name, eTag, {
                  source: output.source,
                })
              }

              const newInfo = { minimized: true }
              const { source } = output

              compilation.updateAsset(name, source, newInfo)
            })
          })
        )
      }

      await Promise.all(scheduledTasks)

      if (initializedWorker) {
        await initializedWorker.end()
      }
    })
  }

  apply(compiler: any) {
    const { SourceMapSource, RawSource } = compiler?.webpack?.sources || sources
    const { output } = compiler.options

    if (typeof this.options.terserOptions.ecma === 'undefined') {
      this.options.terserOptions.ecma = getEcmaVersion(output.environment || {})
    }

    const pluginName = this.constructor.name

    compiler.hooks.thisCompilation.tap(pluginName, (compilation: any) => {
      const cache = compilation.getCache('TerserWebpackPlugin')

      const handleHashForChunk = (hash: any, _chunk: any) => {
        // increment 'c' to invalidate cache
        hash.update('c')
      }

      const JSModulesHooks =
        webpack.javascript.JavascriptModulesPlugin.getCompilationHooks(
          compilation
        )
      JSModulesHooks.chunkHash.tap(pluginName, (chunk, hash) => {
        if (!chunk.hasRuntime()) return
        return handleHashForChunk(hash, chunk)
      })

      compilation.hooks.processAssets.tapPromise(
        {
          name: pluginName,
          stage: webpack.Compilation.PROCESS_ASSETS_STAGE_OPTIMIZE_SIZE,
        },
        (assets: any) =>
          this.optimize(compiler, compilation, assets, cache, {
            SourceMapSource,
            RawSource,
          })
      )

      compilation.hooks.statsPrinter.tap(pluginName, (stats: any) => {
        stats.hooks.print
          .for('asset.info.minimized')
          .tap(
            'terser-webpack-plugin',
            (minimized: any, { green, formatFlag }: any) =>
              // eslint-disable-next-line no-undefined
              minimized ? green(formatFlag('minimized')) : undefined
          )
      })
    })
  }
}<|MERGE_RESOLUTION|>--- conflicted
+++ resolved
@@ -3,12 +3,7 @@
   ModuleFilenameHelpers,
   sources,
 } from 'next/dist/compiled/webpack/webpack'
-<<<<<<< HEAD
 import pLimit from '@next/vendored/p-limit'
-import { Worker } from 'next/dist/compiled/jest-worker'
-=======
-import pLimit from 'next/dist/compiled/p-limit'
->>>>>>> 168d1257
 import { spans } from '../../profiling-plugin'
 
 function getEcmaVersion(environment: any) {

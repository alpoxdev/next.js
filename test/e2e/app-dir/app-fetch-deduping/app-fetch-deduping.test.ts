--- conflicted
+++ resolved
@@ -1,11 +1,7 @@
 import { findPort, waitFor } from 'next-test-utils'
 import http from 'http'
 import { outdent } from 'outdent'
-<<<<<<< HEAD
-import { FileRef, createNext, isNextDev, isNextStart } from 'e2e-utils'
-=======
 import { isNextDev, isNextStart, nextTestSetup } from 'e2e-utils'
->>>>>>> c2c947ba
 
 describe('app-fetch-deduping', () => {
   if (isNextStart) {

[![Deploy to now](https://deploy.now.sh/static/button.svg)](https://deploy.now.sh/?repo=https://github.com/zeit/next.js/tree/master/examples/with-apollo-and-redux)
# Apollo & Redux Example

## How to use

### Using `create-next-app`

Execute [`create-next-app`](https://github.com/segmentio/create-next-app) with [Yarn](https://yarnpkg.com/lang/en/docs/cli/create/) or [npx](https://github.com/zkat/npx#readme) to bootstrap the example:

```bash
npx create-next-app --example with-apollo-and-redux with-apollo-and-redux-app
# or
yarn create next-app --example with-apollo-and-redux with-apollo-and-redux-app
```

### Download manually

Download the example:

```bash
curl https://codeload.github.com/zeit/next.js/tar.gz/canary | tar -xz --strip=2 next.js-canary/examples/with-apollo-and-redux
cd with-apollo-and-redux
```

Install it and run:

```bash
npm install
npm run dev
# or
yarn
yarn dev
```

Deploy it to the cloud with [now](https://zeit.co/now) ([download](https://zeit.co/download)):

```bash
now
```

## The idea behind the example
This example serves as a conduit if you were using Apollo 1.X with Redux, and are migrating to Apollo 2.x, however, you have chosen not to manage your entire application state within Apollo (`apollo-link-state`).

<<<<<<< HEAD
In 2.0.0, Apollo servers out-of-the-box support for redux in favor of Apollo's state management. This example aims to be an amalgamation of the [`with-apollo`](https://github.com/zeit/next.js/tree/master/examples/with-apollo) and [`with-redux`](https://github.com/zeit/next.js/tree/master/examples/with-redux) examples.
=======
In 2.0.0, Apollo serves out-of-the-box support for redux in favor of Apollo's state management. This example aims to be an amalgamation of the [`with-apollo`](https://github.com/zeit/next.js/tree/master/examples/with-apollo) and [`with-redux`](https://github.com/zeit/next.js/tree/master/examples/with-redux) examples.
>>>>>>> 100b7339

Note that you can access the redux store like you normally would using `react-redux`'s `connect`. Here's a quick example:

```js
const mapStateToProps = state => ({
  location: state.form.location,
});

export default withRedux(connect(mapStateToProps, null)(Index));
```

### Note:
In these *with-apollo* examples, the ```withData()``` HOC must wrap a top-level component from within the ```pages``` directory. Wrapping a child component with the HOC will result in a ```Warning: Failed prop type: The prop 'serverState' is marked as required in 'WithData(Apollo(Component))', but its value is 'undefined'``` error. Down-tree child components will have access to Apollo, and can be wrapped with any other sort of ```graphql()```, ```compose()```, etc HOC's.<|MERGE_RESOLUTION|>--- conflicted
+++ resolved
@@ -41,11 +41,7 @@
 ## The idea behind the example
 This example serves as a conduit if you were using Apollo 1.X with Redux, and are migrating to Apollo 2.x, however, you have chosen not to manage your entire application state within Apollo (`apollo-link-state`).
 
-<<<<<<< HEAD
-In 2.0.0, Apollo servers out-of-the-box support for redux in favor of Apollo's state management. This example aims to be an amalgamation of the [`with-apollo`](https://github.com/zeit/next.js/tree/master/examples/with-apollo) and [`with-redux`](https://github.com/zeit/next.js/tree/master/examples/with-redux) examples.
-=======
 In 2.0.0, Apollo serves out-of-the-box support for redux in favor of Apollo's state management. This example aims to be an amalgamation of the [`with-apollo`](https://github.com/zeit/next.js/tree/master/examples/with-apollo) and [`with-redux`](https://github.com/zeit/next.js/tree/master/examples/with-redux) examples.
->>>>>>> 100b7339
 
 Note that you can access the redux store like you normally would using `react-redux`'s `connect`. Here's a quick example:
 
